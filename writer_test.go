--- conflicted
+++ resolved
@@ -67,13 +67,10 @@
 			scenario: "specifying topic for message when already set for writer",
 			function: testWriterUnexpectedMessageTopic,
 		},
-<<<<<<< HEAD
-=======
 		{
 			scenario: "writing a message to an invalid partition",
 			function: testWriterInvalidPartition,
 		},
->>>>>>> f4ae8575
 	}
 
 	for _, test := range tests {
@@ -567,8 +564,6 @@
 	}
 }
 
-<<<<<<< HEAD
-=======
 func testWriterInvalidPartition(t *testing.T) {
 	ctx, cancel := context.WithTimeout(context.Background(), 5*time.Second)
 	defer cancel()
@@ -594,7 +589,6 @@
 	}
 }
 
->>>>>>> f4ae8575
 func testWriterUnexpectedMessageTopic(t *testing.T) {
 	ctx, cancel := context.WithTimeout(context.Background(), 5*time.Second)
 	defer cancel()
@@ -615,8 +609,6 @@
 		t.Error("expected error")
 		return
 	}
-<<<<<<< HEAD
-=======
 }
 
 type staticBalancer struct {
@@ -625,5 +617,4 @@
 
 func (b *staticBalancer) Balance(_ Message, partitions ...int) int {
 	return b.partition
->>>>>>> f4ae8575
 }